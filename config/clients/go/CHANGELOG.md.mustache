--- conflicted
+++ resolved
@@ -2,10 +2,8 @@
 
 ## [Unreleased](https://{{gitHost}}/{{gitUserId}}/{{gitRepoId}}/compare/v{{packageVersion}}...HEAD)
 
-<<<<<<< HEAD
-- feat: add support for custom headers per request
-- feat: add contextual tuples support in Expand requests
-=======
+- feat: add support for custom headers per request. See [documentation](https://github.com/openfga/go-sdk#custom-headers).
+
 ## {{packageVersion}}
 
 ### [{{packageVersion}}](https://{{gitHost}}/{{gitUserId}}/{{gitRepoId}}/compare/v0.7.1...v{{packageVersion}}) (2025-09-15)
@@ -13,7 +11,6 @@
 - feat: add contextual tuples support in Expand requests (https://github.com/openfga/sdk-generator/pull/547) - thanks @SoulPancake
 - feat: Support passing name filter to ListStores (#186, #213) - thanks @Oscmage!
 - fix: 5xx errors were not being properly retried (#204) - thanks @maxlegault for reporting
->>>>>>> fde00357
 
 ## v0.7.1
 
