--- conflicted
+++ resolved
@@ -2,12 +2,10 @@
 
 ## [Unreleased](https://{{gitHost}}/{{gitUserId}}/{{gitRepoId}}/compare/v{{packageVersion}}...HEAD)
 
-<<<<<<< HEAD
 - **Conflict options for Write operations**: (#229)
   The client now supports setting `Conflict` on `ClientWriteOptions` to control behavior when writing duplicate tuples or deleting non-existent tuples. This feature requires OpenFGA server [v1.10.0](https://github.com/openfga/openfga/releases/tag/v1.10.0) or later.
   See [Conflict Options for Write Operations](./README.md#conflict-options-for-write-operations) for more.
-- feat: add contextual tuples support in Expand requests
-=======
+
 ## {{packageVersion}}
 
 ### [{{packageVersion}}](https://{{gitHost}}/{{gitUserId}}/{{gitRepoId}}/compare/v0.7.1...v{{packageVersion}}) (2025-09-15)
@@ -15,7 +13,6 @@
 - feat: add contextual tuples support in Expand requests (https://github.com/openfga/sdk-generator/pull/547) - thanks @SoulPancake
 - feat: Support passing name filter to ListStores (#186, #213) - thanks @Oscmage!
 - fix: 5xx errors were not being properly retried (#204) - thanks @maxlegault for reporting
->>>>>>> fde00357
 
 ## v0.7.1
 
